--- conflicted
+++ resolved
@@ -16,12 +16,8 @@
 import SearchGrid from './SearchGrid'
 import StatBar from '../Statistics/StatBar'
 import ScaleFadeIn from '../Transitions/ScaleFadeIn'
-<<<<<<< HEAD
 import useClones from '@/hooks/useClones'
-
-=======
 import AuthModal from '../AuthModal'
->>>>>>> f1ef4a32
 
 interface HomeScreenProps {
   topCharacters: Character[]
@@ -50,7 +46,6 @@
     require('preline')
   }, [])
 
-<<<<<<< HEAD
   const handleCloneSearch = async () => {
     setLoading(true);
     setError(null);
@@ -68,23 +63,6 @@
 
   useEffect(() => {
     const debounceTimeout = setTimeout(handleCloneSearch, 500);
-=======
-  const queryClones = async () => {
-    try {
-      let r = await axios.get('http://localhost:8000/clones', {
-        params: { name: searchInput, limit: 50 },
-        withCredentials: true,
-      })
-      setSearchedCharacters(r.data)
-    } catch (error) {
-      console.log(error)
-    }
-    setDoneSearching(searchInput !== '')
-  }
-
-  useEffect(() => {
-    const debounceTimeout = setTimeout(queryClones, 500)
->>>>>>> f1ef4a32
     return () => {
       clearTimeout(debounceTimeout)
     }
