--- conflicted
+++ resolved
@@ -9,11 +9,6 @@
 import Carousel from './Carousel'
 import TopBar from '@/components/TopBar'
 import AlertBar from '@/components/AlertBar'
-<<<<<<< HEAD
-import { Character, User } from '@/types'
-import { CloneSearchResult } from '@/client/models/CloneSearchResult'
-=======
->>>>>>> f127aab8
 import CharacterGrid from './CharacterGrid'
 import StatBar from '../Statistics/StatBar'
 import ScaleFadeIn from '../Transitions/ScaleFadeIn'
@@ -32,28 +27,10 @@
     require('preline')
   }, [])
 
-<<<<<<< HEAD
 
   // search grid characters state
   const [searchInput, setSearchInput] = useState('')
 
-
-  const queryParams = {
-    offset: 0,
-    limit: 20
-  }
-
-  // Regular clone data
-  const { data, isLoading } = useQueryClones(queryParams);
-
-  console.log("THIS IS DATA: ", data)
-
-=======
-
-  // search grid characters state
-  const [searchInput, setSearchInput] = useState('')
-
->>>>>>> f127aab8
   const topQueryParams = {
     sort: CloneSortType["TOP"]
   }
@@ -104,20 +81,12 @@
     setSize
   } = useClonesPagination(queryParamsSearch)
 
-<<<<<<< HEAD
-=======
-
   if (isTopLoading || isTrendingLoading || isLoadingContinue || !topChars || !trendingChars || !continueChars) {
     return (
       <div> Loading.. </div>
     )
   }
 
-  console.log("HomePage() -> topChars: ", topChars)
-  console.log("HomePage() -> trendingChars: ", trendingChars)
-  console.log("HomePage() -> continueChars: ", continueChars)
-
->>>>>>> f127aab8
   return (
     <div className='pb-[75px]'>
       <AlertBar />
