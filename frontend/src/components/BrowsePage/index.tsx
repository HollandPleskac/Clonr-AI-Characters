'use client'

import { useEffect, useState } from 'react'

import 'swiper/css'
import 'swiper/css/navigation'
import 'swiper/css/pagination'
import 'swiper/css/scrollbar'

<<<<<<< HEAD
//const axios = require('axios').default

=======
>>>>>>> 07c56814
import TopBarStatic from '@/components/TopBarStatic'
import AlertBar from '@/components/AlertBar'
import { Character, Tag } from '@/types'
import AuthModal from '../AuthModal'
import SearchGrid from '@/components/HomePage/SearchGrid'
import TagComponent from './Tag'
import Dropdown from './Dropdown'
import { useQueryTags } from '@/hooks/useTags'
import { useQueryClones } from '@/hooks/useClones'
import { CloneSortType } from '@/client/models/CloneSortType'
import { Swiper, SwiperSlide } from 'swiper/react'
import { Navigation, Pagination, Scrollbar } from 'swiper/modules'
import { ColorRing } from 'react-loader-spinner'

export default function BrowsePage() {
    // tags state
    const { data: tags, error: tagsError, isLoading: isLoadingTags } = useQueryTags();
    const [activeTag, setActiveTag] = useState<Tag | null>()

    // Sort state
    const [activeSort, setActiveSort] = useState<string>("Trending")
    const [activeSortType, setActiveSortType] = useState<string>("TOP")

    // infinite scroll state
    const [hasMoreData, setHasMoreData] = useState(true)

    const fetchMoreGridData = () => {
        // TODO: edit, incorporate useSWRInfinite on infinite scroll side
    }

    // search grid characters state
    const searchQueryParams = {
        tags: activeTag ? [activeTag.id] : null,
        sort: CloneSortType[activeSortType],
        offset: 0,
        limit: 20
    }
<<<<<<< HEAD
    const { data: searchData, isLoading: isLoadingSearch } = useQueryClones(searchQueryParams);

    useEffect(() => {
        if (!isLoadingSearch && searchData) {
            console.log("this is activeTag: ", activeTag)
            setSearchedCharacters(searchData)
            setDoneSearching(true)
            setLoading(false)
        }
    }, [searchInput, isLoadingSearch, activeTag, activeSortType])



    function handleTagClick(tag: Tag) {
        console.log("clicked tag: ", tag)
        setActiveTag(tag)
        setSearchInput('')
        // can update searched characters here
    }
=======
    const { data: characters, isLoading: isLoadingCharacters } = useQueryClones(searchQueryParams);
>>>>>>> 07c56814

    // handle sorting logic
    function mapSortClickToSortType(sort: string) {
        switch (sort) {
            case "Trending":
                return "HOT"
            case "Newest":
                return "NEWEST"
            case "Oldest":
                return "OLDEST"
            case "Most Chats":
                return "TOP"
            default:
                return "TOP"
        }
    }

    function handleSortClick(sort: string) {
        const sort_type = mapSortClickToSortType(sort)
        setActiveSort(sort)
        setActiveSortType(sort_type)
    }

    useEffect(() => {
        require('preline')
    }, [])

    return (
        <div className=''>
            <AlertBar />

            <TopBarStatic
            />

            <div className='flex px-[4%] gap-x-8 mt-[50px]'  >
                {isLoadingTags && (
                    <div className='w-full flex-grow text-white' >&nbsp;</div>
                )}
                {!isLoadingTags && (
                    <Swiper
                        modules={[Navigation, Pagination, Scrollbar]}
                        navigation={true}
                        spaceBetween={4}
                        slidesPerView={'auto'}
                        slidesPerGroup={5}
                        speed={1100}
                        className={`w-full flex gap-x-2`}
                        style={{
                            zIndex: 50,
                        }}
                    >
                        {tags!.map((tag, index) => {
                            return (
                                <SwiperSlide
                                    key={tag.id}
                                    className='w-auto inline-flex flex-grow flex-shrink-0'
                                    style={{
                                        width: 'auto'
                                    }}
                                >
                                    <TagComponent
                                        name={tag.name}
                                        onClick={() => {
                                            setActiveTag(tag)
                                        }}
                                        active={tag.id === activeTag?.id}

                                    />
                                </SwiperSlide>
                            )
                        })}
                    </Swiper>
                )}
                <Dropdown onItemClick={handleSortClick} activeSort={activeSort} />
            </div>

            {isLoadingCharacters && (
                <div className="grid place-items-center" 
                style={{
                    height: "calc(100vh - 50px - 75px - 80px)"
                }}>
                <ColorRing
                  visible={true}
                  height="80"
                  width="80"
                  ariaLabel="blocks-loading"
                  wrapperStyle={{}}
                  wrapperClass="blocks-wrapper"
                  colors={['#9333ea', '#9333ea', '#9333ea', '#9333ea', '#9333ea']}
                />
              </div>
            )}

            {!isLoadingCharacters && (
                <SearchGrid
                    characters={characters}
                    doneSearching={!isLoadingCharacters}
                    fetchMoreData={fetchMoreGridData}
                    hasMoreData={hasMoreData}
                    showPadding2={true}

                />
            )}

            <AuthModal />
        </div>
    )
}
<|MERGE_RESOLUTION|>--- conflicted
+++ resolved
@@ -7,11 +7,6 @@
 import 'swiper/css/pagination'
 import 'swiper/css/scrollbar'
 
-<<<<<<< HEAD
-//const axios = require('axios').default
-
-=======
->>>>>>> 07c56814
 import TopBarStatic from '@/components/TopBarStatic'
 import AlertBar from '@/components/AlertBar'
 import { Character, Tag } from '@/types'
@@ -49,29 +44,7 @@
         offset: 0,
         limit: 20
     }
-<<<<<<< HEAD
-    const { data: searchData, isLoading: isLoadingSearch } = useQueryClones(searchQueryParams);
-
-    useEffect(() => {
-        if (!isLoadingSearch && searchData) {
-            console.log("this is activeTag: ", activeTag)
-            setSearchedCharacters(searchData)
-            setDoneSearching(true)
-            setLoading(false)
-        }
-    }, [searchInput, isLoadingSearch, activeTag, activeSortType])
-
-
-
-    function handleTagClick(tag: Tag) {
-        console.log("clicked tag: ", tag)
-        setActiveTag(tag)
-        setSearchInput('')
-        // can update searched characters here
-    }
-=======
     const { data: characters, isLoading: isLoadingCharacters } = useQueryClones(searchQueryParams);
->>>>>>> 07c56814
 
     // handle sorting logic
     function mapSortClickToSortType(sort: string) {
