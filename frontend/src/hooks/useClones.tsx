--- conflicted
+++ resolved
@@ -84,45 +84,21 @@
         limit = 10
     } = queryParams;
     try {
-<<<<<<< HEAD
       const response = await axios.get<Character[]>(
         `http://localhost:8000/clones/`,
         {
-            params: {
-                tags,
-                name,
-                sort,
-                similar,
-                offset,
-                limit
-            },
-          withCredentials: true
-        }
-      );
-      return response.data;
-=======
-      // const response = await axios.get<Character[]>(
-      //   `http://localhost:8000/clones/`,
-      //   {
-      //     withCredentials: true
-      //   }
-      // );
-
-      // return response.data;
-
-      return [{
-        id: 'hksadfhkjhjkd',
-        created_at: 'string',
-        updated_at: 'string',
-        creator_id: 'string',
-        name: 'string',
-        short_description: 'string',
-        avatar_uri: 'string',
-        num_messages: 324234,
-        num_conversations: 234,
-        tags: []
-      }]
->>>>>>> c065a825
+          withCredentials: true,
+          params: {
+            tags,
+            name,
+            sort,
+            similar,
+            offset,
+            limit
+          }
+        }
+      );
+      return response.data;
     } catch (error) {
       throw new Error('Error fetching clone: ' + error.message);
     }
