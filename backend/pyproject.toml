--- conflicted
+++ resolved
@@ -28,14 +28,11 @@
 openai = "^0.27.8"
 tiktoken = "^0.4.0"
 slowapi = "^0.1.8"
-<<<<<<< HEAD
 grpcio = "^1.56.0"
 grpcio-tools = "^1.56.2"
-=======
 opentelemetry-instrumentation-fastapi = "^0.40b0"
 sentry-sdk = {extras = ["fastapi"], version = "^1.28.1"}
 opentelemetry-instrumentation-sqlalchemy = "^0.40b0"
->>>>>>> c3c714be
 
 [tool.poetry.dev-dependencies]
 black = "^23.3.0"
