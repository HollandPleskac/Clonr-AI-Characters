[tool.poetry]
name = "server"
version = "0.1.0"
description = ""
authors = ["Your Name <you@example.com>"]

[tool.poetry.dependencies]
python = "^3.10"
fastapi = "^0.101.0"
uvicorn = "^0.22.0"
loguru = "^0.7.0"
python-dotenv = "^1.0.0"
pydantic = "^2.1.1"
SQLAlchemy = "^2.0.13"
tenacity = "^8.2.2"
asyncpg = "^0.27.0"
fastapi-users = "^11.0.0"
fastapi-users-db-sqlalchemy = "^5.0.0"
httpx-oauth = "^0.11.2"
elevenlabs = "^0.2.16"
alembic = "^1.11.1"
redis = "^4.5.5"
randomname = "^0.2.1"
python-dateutil = "^2.8.2"
websockets = "^11.0.3"
pgvector = "^0.1.8"
discord = "^2.3.0"
openai = "^0.27.8"
tiktoken = "^0.4.0"
slowapi = "^0.1.8"
grpcio = "^1.56.0"
grpcio-tools = "^1.56.2"
opentelemetry-instrumentation-fastapi = "^0.40b0"
sentry-sdk = {extras = ["fastapi"], version = "^1.28.1"}
opentelemetry-instrumentation-sqlalchemy = "^0.40b0"
transformers = "^4.31.0"
jinja2 = "^3.1.2"
nltk = "^3.8.1"
<<<<<<< HEAD
autoflake = "^2.2.0"
=======
pydantic-settings = "^2.0.2"
>>>>>>> 1cb1ba43

[tool.poetry.group.dev.dependencies]
black = "^23.3.0"
isort = "^5.12.0"
flake8 = "^6.0.0"
mypy = "^1.3.0"
pytest = "^7.3.1"
pytest-asyncio = "^0.21.1"
psycopg2-binary = "^2.9.6"

[build-system]
requires = ["poetry-core>=1.0.0"]
build-backend = "poetry.core.masonry.api"<|MERGE_RESOLUTION|>--- conflicted
+++ resolved
@@ -36,11 +36,8 @@
 transformers = "^4.31.0"
 jinja2 = "^3.1.2"
 nltk = "^3.8.1"
-<<<<<<< HEAD
 autoflake = "^2.2.0"
-=======
 pydantic-settings = "^2.0.2"
->>>>>>> 1cb1ba43
 
 [tool.poetry.group.dev.dependencies]
 black = "^23.3.0"
