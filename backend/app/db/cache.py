import json
import uuid
import logging
from typing import AsyncGenerator, Optional

import redis.asyncio as redis
from app import models, schemas
from app.settings import settings
from app.utils import iso2unix
from fastapi.encoders import jsonable_encoder
from loguru import logger
from tenacity import after_log, before_log, retry, stop_after_attempt, wait_exponential


def _redis_connection():
    return redis.Redis(
        host=settings.REDIS_HOST,
        port=settings.REDIS_PORT,
        password=settings.REDIS_PASSWORD,
    )


@retry(
    stop=stop_after_attempt(20),
    wait=wait_exponential(multiplier=1, min=1, max=5),
    before=before_log(logger, logging.INFO),
    after=after_log(logger, logging.WARN),
)
async def wait_for_redis():
    r = _redis_connection()
    try:
        await r.ping()
    except Exception as e:
        logger.error(e)
        raise e
    logger.info("Established connection to Redis")


async def clear_redis():
    r = _redis_connection()
    try:
        await r.flushall()
    finally:
        await r.close()


async def get_async_redis_client() -> AsyncGenerator[redis.Redis, None]:
    r = _redis_connection()
    try:
        yield r
    finally:
        await r.close()


def redis_conn():
    r = redis.Redis(
        host="localhost",
        port=settings.REDIS_PORT,
        password=settings.REDIS_PASSWORD,
    )
    return r


class CacheCounter:
    def __init__(self, conn, key: str):
        self.conn = conn
        self.key = key

    async def set(self, value: int):
        await self.conn.set(self.key, value)

    async def get(self) -> int:
        r = await self.conn.get(self.key)
        return int(r)

    async def increment(self, importance: int) -> int:
        r = await self.conn.incrby(self.key, amount=importance)
        return int(r)


class RedisCache:
<<<<<<< HEAD
    def __init__(self, conn):
        self.conn = conn

    def _clone_key(self, clone_id: str | uuid.UUID) -> str:
        clone_id = str(clone_id)
        return f"clone_id::{clone_id}"

    def _conversation_key(self, conversation_id: str | uuid.UUID) -> str:
        id = str(conversation_id)
        return f"conversation_id::{id}"

    def reflection_counter(self, clone_id: str | uuid.UUID):
        """Example usage:  await cache.reflection_counter(clone_model.id).increment(10) to add 10 to the counter."""
        return CacheCounter(
            conn=self.conn, key=f"{self._clone_key(clone_id)}::reflection_counter"
        )

    def agent_summary_counter(self, clone_id: str | uuid.UUID):
        return CacheCounter(
            conn=self.conn, key=f"{self._clone_key(clone_id)}::agent_summary_counter"
        )

    def entity_context_counter(self, clone_id: str | uuid.UUID):
        return CacheCounter(
            conn=self.conn, key=f"{self._clone_key(clone_id)}::entity_context_counter"
        )

    # TODO (Jonny): fix and test this
    # def _api_key_key(self, apikey: str):
    #     return f"{self.api_key_prefix}{self.delimiter}{apikey}"

    # async def add_api_key(self, api_key: models.APIKey) -> str:
    #     key = self._api_key_key(api_key.hashed_key)
    #     value = jsonable_encoder(api_key)
    #     await self.r.set(key, json.dumps(value))
    #     return key

    # async def delete_api_key(self, hashed_key: str) -> str:
    #     key = self._api_key_key(hashed_key)
    #     value = await self.r.delete(key)
    #     return value

    # async def get_api_key(self, hashed_key: str) -> Optional[schemas.APIKey]:
    #     key = self._api_key_key(hashed_key)
    #     if value := await self.r.get(key):
    #         return schemas.APIKey(**json.loads(value.decode("utf-8")))

    async def add_clone(self, clone: models.Clone) -> bool:
        key = self._clone_key(clone.id)
        value = json.dumps(jsonable_encoder(clone)).encode()
        return await self.conn.set(key, value)

    async def delete_clone(self, clone_id: str) -> str:
        key = self._clone_key(clone_id)
        return await self.conn.delete(key)

    async def get_clone(self, clone_id: str) -> models.Clone:
        key = self._clone_key(clone_id)
        r = await self.conn.get(key)
        data = json.loads(r.decode("utf-8"))
        return models.Clone(**data)

    async def add_message(self, message: models.Message) -> bool:
        key = self._conversation_key(message.conversation_id)
        score = message.timestamp.timestamp()
=======
    def __init__(self, r, delimiter: str = ":"):
        self.r = r
        self.delimiter = delimiter
        self.api_key_prefix = "api_key"
        self.conversation_prefix = "conversation"
        self.clone_prefix = "clone"
        self.user_ban_prefix = "user_ban"

    def make_api_key_key(self, apikey: str):
        return f"{self.api_key_prefix}{self.delimiter}{apikey}"

    def make_conversation_key(self, conversation_id: str):
        return f"{self.conversation_prefix}{self.delimiter}{conversation_id}"

    def make_clone_key(self, clone_id: str):
        return f"{self.clone_prefix}{self.delimiter}{clone_id}"

    async def api_key_create(self, api_key: models.APIKey) -> str:
        key = self.make_api_key_key(api_key.hashed_key)
        value = jsonable_encoder(api_key)
        await self.r.set(key, json.dumps(value))
        logger.info(f"CACHE CREATE: {key}")
        return key

    async def api_key_delete(self, hashed_key: str) -> str:
        key = self.make_api_key_key(hashed_key)
        value = await self.r.delete(key)
        logger.info(f"CACHE DELETE: {key}")
        return value

    async def api_key_get(self, hashed_key: str) -> Optional[schemas.APIKey]:
        key = self.make_api_key_key(hashed_key)
        if value := await self.r.get(key):
            logger.info(f"CACHE HIT: {key}")
            return schemas.APIKey(**json.loads(value.decode("utf-8")))
        logger.info(f"CACHE MISS: {key}")

    async def message_add(self, message: models.Message) -> str:
        key = self.make_conversation_key(str(message.conversation_id))
        score = iso2unix(message.created_at.isoformat())
>>>>>>> c3c714be
        value = json.dumps(jsonable_encoder(message))
        # (redis docs): nx forces ZADD to only create new elements and not to update scores for elements that already exist.
        # this makes a sorted set on key, where elements are value and they sort according to score.
        return await self.conn.zadd(key, {value: score}, nx=True)

    async def get_messages(
        self, conversation_id: str, offset: int = 0, limit: int = 20
    ) -> list[models.Message]:
        key = self._conversation_key(conversation_id)
        values = await self.conn.zrevrange(key, offset, limit)
        return [models.Message(**json.loads(m.decode("utf-8"))) for m in values]

    async def count_messages(self, conversation_id: str) -> int:
        key = self._conversation_key(conversation_id)
        n = await self.conn.zcard(key)
        n = n or 0
        return int(n)

    async def delete_message(self, message: models.Message) -> int:
        key = self._conversation_key(message.conversation_id)
        value = json.dumps(jsonable_encoder(message))
        n = await self.conn.zrem(key, value)
        return int(n)

    async def cache_total_conversations(self, user_id: int, total_conversations: int):
        key = f"{self.user_ban_prefix}{self.delimiter}{user_id}:total_conversations"
        await self.r.set(key, total_conversations)
        logger.info(f"CACHE SET: {key}")

    async def get_cached_total_conversations(self, user_id: int) -> Optional[int]:
        key = f"{self.user_ban_prefix}{self.delimiter}{user_id}:total_conversations"
        if value := await self.r.get(key):
            logger.info(f"CACHE HIT: {key}")
            return int(value)
        logger.info(f"CACHE MISS: {key}")

    async def cache_total_messages(
        self, user_id: int, num_msgs_sent: int, num_msgs_received: int
    ):
        key = f"{self.user_ban_prefix}{self.delimiter}{user_id}:total_messages"
        await self.r.hmset(
            key,
            {"num_msgs_sent": num_msgs_sent, "num_msgs_received": num_msgs_received},
        )
        logger.info(f"CACHE SET: {key}")

    async def get_cached_total_messages(self, user_id: int) -> Optional[dict[str, int]]:
        key = f"{self.user_ban_prefix}{self.delimiter}{user_id}:total_messages"
        if values := await self.r.hgetall(key):
            logger.info(f"CACHE HIT: {key}")
            return {
                "num_msgs_sent": int(values.get(b"num_msgs_sent", 0)),
                "num_msgs_received": int(values.get(b"num_msgs_received", 0)),
            }
        logger.info(f"CACHE MISS: {key}")

    async def conversation_delete(
        self,
        conversation_id: str,
    ) -> list[models.Message]:
        key = self._conversation_key(conversation_id)
        res = await self.conn.delete(key)
        return res

<<<<<<< HEAD
=======
    async def clone_add(self, clone: models.Clone) -> str:
        key = self.make_clone_key(clone.id)
        value = jsonable_encoder(clone)
        await self.r.hmset(key, value)
        return key

    async def clone_delete(self, clone_id: str) -> str:
        key = self.make_clone_key(clone_id)
        value = await self.r.delete(key)
        return value

    async def clone_get(self, clone_id: str, value: Optional[str] = None):
        key = self.make_clone_key(clone_id)
        if value is None:
            return await self.r.hgetall(clone_id) or None
        return await self.r.hget(key, value)

    async def ban_user(self, user_id: int):
        key = f"{self.user_ban_prefix}{self.delimiter}{user_id}"
        await self.r.set(key, "True")

    async def is_user_banned(self, user_id: int) -> bool:
        key = f"{self.user_ban_prefix}{self.delimiter}{user_id}"
        return await self.r.get(key) == b"True"

>>>>>>> c3c714be

async def get_async_redis_cache() -> AsyncGenerator[RedisCache, None]:
    r = _redis_connection()
    try:
        yield RedisCache(r=r)
    finally:
        await r.close()<|MERGE_RESOLUTION|>--- conflicted
+++ resolved
@@ -78,8 +78,9 @@
         return int(r)
 
 
+# FixMe (Jonny): This whole class is probably broken. Refactored clone-related
+# caching to its own file under app/clone/cache.py
 class RedisCache:
-<<<<<<< HEAD
     def __init__(self, conn):
         self.conn = conn
 
@@ -145,48 +146,6 @@
     async def add_message(self, message: models.Message) -> bool:
         key = self._conversation_key(message.conversation_id)
         score = message.timestamp.timestamp()
-=======
-    def __init__(self, r, delimiter: str = ":"):
-        self.r = r
-        self.delimiter = delimiter
-        self.api_key_prefix = "api_key"
-        self.conversation_prefix = "conversation"
-        self.clone_prefix = "clone"
-        self.user_ban_prefix = "user_ban"
-
-    def make_api_key_key(self, apikey: str):
-        return f"{self.api_key_prefix}{self.delimiter}{apikey}"
-
-    def make_conversation_key(self, conversation_id: str):
-        return f"{self.conversation_prefix}{self.delimiter}{conversation_id}"
-
-    def make_clone_key(self, clone_id: str):
-        return f"{self.clone_prefix}{self.delimiter}{clone_id}"
-
-    async def api_key_create(self, api_key: models.APIKey) -> str:
-        key = self.make_api_key_key(api_key.hashed_key)
-        value = jsonable_encoder(api_key)
-        await self.r.set(key, json.dumps(value))
-        logger.info(f"CACHE CREATE: {key}")
-        return key
-
-    async def api_key_delete(self, hashed_key: str) -> str:
-        key = self.make_api_key_key(hashed_key)
-        value = await self.r.delete(key)
-        logger.info(f"CACHE DELETE: {key}")
-        return value
-
-    async def api_key_get(self, hashed_key: str) -> Optional[schemas.APIKey]:
-        key = self.make_api_key_key(hashed_key)
-        if value := await self.r.get(key):
-            logger.info(f"CACHE HIT: {key}")
-            return schemas.APIKey(**json.loads(value.decode("utf-8")))
-        logger.info(f"CACHE MISS: {key}")
-
-    async def message_add(self, message: models.Message) -> str:
-        key = self.make_conversation_key(str(message.conversation_id))
-        score = iso2unix(message.created_at.isoformat())
->>>>>>> c3c714be
         value = json.dumps(jsonable_encoder(message))
         # (redis docs): nx forces ZADD to only create new elements and not to update scores for elements that already exist.
         # this makes a sorted set on key, where elements are value and they sort according to score.
@@ -251,8 +210,6 @@
         res = await self.conn.delete(key)
         return res
 
-<<<<<<< HEAD
-=======
     async def clone_add(self, clone: models.Clone) -> str:
         key = self.make_clone_key(clone.id)
         value = jsonable_encoder(clone)
@@ -278,7 +235,6 @@
         key = f"{self.user_ban_prefix}{self.delimiter}{user_id}"
         return await self.r.get(key) == b"True"
 
->>>>>>> c3c714be
 
 async def get_async_redis_cache() -> AsyncGenerator[RedisCache, None]:
     r = _redis_connection()
