import datetime
import enum
import uuid
from typing import Any, Optional

import randomname
import sqlalchemy as sa
from fastapi_users.db import (
    SQLAlchemyBaseOAuthAccountTableUUID,
    SQLAlchemyBaseUserTableUUID,
)
from pgvector.sqlalchemy import Vector
from sqlalchemy.dialects.postgresql import JSON
from sqlalchemy.ext.hybrid import Comparator, hybrid_property
from sqlalchemy.orm import DeclarativeBase, Mapped, mapped_column, relationship


class CaseInsensitiveComparator(Comparator[str]):
    # taken from https://docs.sqlalchemy.org/en/20/orm/extensions/hybrid.html#building-custom-comparators
    def __eq__(self, other: Any) -> sa.ColumnElement[bool]:  # type: ignore[override]  # noqa: E501
        return sa.func.lower(self.__clause_element__()) == sa.func.lower(other)

    def ilike(self, other: Any, **kwargs) -> sa.ColumnElement[bool]:
        return sa.func.lower(self.__clause_element__()).ilike(other.lower(), **kwargs)

    def like(self, other: Any, **kwargs) -> sa.ColumnElement[bool]:
        return sa.func.lower(self.__clause_element__()).like(other.lower(), **kwargs)

    # (Jonny): dunno if this works
    def levenshtein(self, other: Any, **kwargs) -> sa.ColumnElement[int]:
        return sa.func.levenshtein(
            sa.func.lower(self.__clause_element__()), other.lower()
        )


class Base(DeclarativeBase):
    type_annotation_map = {list[float]: Vector, dict[str, Any]: JSON}


class CommonMixin:
    id: Mapped[uuid.UUID] = mapped_column(
        primary_key=True, server_default=sa.text("gen_random_uuid()")
    )
    created_at: Mapped[datetime.datetime] = mapped_column(
        sa.DateTime(timezone=True), server_default=sa.func.now()
    )
    updated_at: Mapped[datetime.datetime] = mapped_column(
        sa.DateTime(timezone=True),
        server_default=sa.func.now(),
        onupdate=sa.func.current_timestamp(),
    )


class OAuthAccount(SQLAlchemyBaseOAuthAccountTableUUID, Base):
    user_id: Mapped[uuid.UUID] = mapped_column(
        sa.ForeignKey("users.id", ondelete="cascade"), nullable=False
    )


# Each created clone can have many users talking to it
# And each user can talk to many clones
users_to_clones = sa.Table(
    "users_to_clones",
    Base.metadata,
    sa.Column("user_id", sa.ForeignKey("users.id"), primary_key=True),
    sa.Column("clone_id", sa.ForeignKey("clones.id"), primary_key=True),
)


class User(Base, SQLAlchemyBaseUserTableUUID):
    """Contains the fields:
    id, email, hashed_password, is_active, is_superuser, is_verified
    """

    __tablename__ = "users"
    created_at: Mapped[datetime.datetime] = mapped_column(
        sa.DateTime(timezone=True), server_default=sa.func.now()
    )
    updated_at: Mapped[datetime.datetime] = mapped_column(
        sa.DateTime(timezone=True),
        server_default=sa.func.now(),
        onupdate=sa.func.current_timestamp(),
    )
    is_banned: Mapped[bool] = mapped_column(default=False)
    # (Jonny): Idk why, but select breaks with greenlet spawn error and this doesn't
    oauth_accounts: Mapped[list[OAuthAccount]] = relationship(
        "OAuthAccount", lazy="joined"
    )
    # (Jonny): probably never a situation where you don't need clones when grabbing a user.
    clones: Mapped[list["Clone"]] = relationship(
        secondary=users_to_clones, back_populates="users"
    )
    creator: Mapped["Creator"] = relationship("Creator", back_populates="user")
    llm_calls: Mapped[list["LLMCall"]] = relationship(
        "LLMCall", back_populates="user", passive_deletes=True
    )

    def __repr__(self):
        return f"User(id={self.id})"


class Creator(Base):
    __tablename__ = "creators"

    username: Mapped[str] = mapped_column(unique=True)
    user_id: Mapped[uuid.UUID] = mapped_column(
        sa.ForeignKey("users.id", ondelete="cascade"), nullable=False, primary_key=True
    )
    created_at: Mapped[datetime.datetime] = mapped_column(
        sa.DateTime(timezone=True), server_default=sa.func.now()
    )
    updated_at: Mapped[datetime.datetime] = mapped_column(
        sa.DateTime(timezone=True),
        server_default=sa.func.now(),
        onupdate=sa.func.current_timestamp(),
    )
    is_active: Mapped[bool] = mapped_column(default=True)
    is_public: Mapped[bool] = mapped_column(default=False)
    user: Mapped["User"] = relationship("User", back_populates="creator")
    clones: Mapped[list["Clone"]] = relationship("Clone", back_populates="creator")


# class APIKey(CommonMixin, Base):
#     __tablename__ = "api_keys"

#     hashed_key: Mapped[str] = mapped_column(unique=True)
#     name: Mapped[str] = mapped_column(default=randomname.get_name)
#     user_id: Mapped[uuid.UUID] = mapped_column(
#         sa.ForeignKey("users.id", ondelete="cascade"), nullable=False
#     )
#     clone_id: Mapped[uuid.UUID] = mapped_column(
#         sa.ForeignKey("clones.id", ondelete="cascade"), nullable=False
#     )
#     clone: Mapped["Clone"] = relationship("Clone", back_populates="api_keys")

#     def __repr__(self):
#         return f"APIKey(hashed_key={self.hashed_key}, clone_id={self.clone_id})"


clones_to_tags = sa.Table(
    "clones_to_tags",
    Base.metadata,
    sa.Column("tag", sa.Text, sa.ForeignKey("tags.name"), primary_key=True),
    sa.Column("clone_id", sa.Uuid, sa.ForeignKey("clones.id"), primary_key=True),
)


class Tag(CommonMixin, Base):
    __tablename__ = "tags"

    name: Mapped[str] = mapped_column(primary_key=True, unique=True)
    created_at: Mapped[datetime.datetime] = mapped_column(
        sa.DateTime(timezone=True), server_default=sa.func.now()
    )
    updated_at: Mapped[datetime.datetime] = mapped_column(
        sa.DateTime(timezone=True),
        server_default=sa.func.now(),
        onupdate=sa.func.current_timestamp(),
    )
    clones: Mapped[list["Clone"]] = relationship(
        secondary=clones_to_tags, back_populates="tags"
    )


class Clone(CommonMixin, Base):
    __tablename__ = "clones"

    name: Mapped[str]
    short_description: Mapped[str]
    # TODO (Jonny): make a separate Image table for when Creators have multiple images
    # This is a temporary ship-asap solution
    avatar_uri: Mapped[str] = mapped_column(nullable=True)
    long_description: Mapped[str] = mapped_column(nullable=True)
    greeting_message: Mapped[str] = mapped_column(nullable=True)
    is_active: Mapped[bool] = mapped_column(default=True)
    is_public: Mapped[bool] = mapped_column(default=False)
    is_short_description_public: Mapped[bool] = mapped_column(default=True)
    is_long_description_public: Mapped[bool] = mapped_column(default=False)
    is_greeting_message_public: Mapped[bool] = mapped_column(default=True)
    embedding: Mapped[list[float]] = mapped_column(nullable=True, default=None)
    embedding_model: Mapped[str] = mapped_column(nullable=True, default=None)
    num_messages: Mapped[int] = mapped_column(default=0)
    num_conversations: Mapped[int] = mapped_column(default=0)
    tags: Mapped[list["Tag"]] = relationship(
        secondary=clones_to_tags, back_populates="clones", lazy="joined"
    )
    creator_id: Mapped[uuid.UUID] = mapped_column(
        sa.ForeignKey("creators.user_id", ondelete="cascade"), nullable=False
    )
    creator: Mapped["Creator"] = relationship("Creator", back_populates="clones")
    users: Mapped[list["User"]] = relationship(
        secondary=users_to_clones, back_populates="clones"
    )
    # api_keys: Mapped[list["APIKey"]] = relationship("APIKey", back_populates="clone")
    conversations: Mapped[list["Conversation"]] = relationship(
        "Conversation", back_populates="clone"
    )
    messages: Mapped[list["Message"]] = relationship("Message", back_populates="clone")
    documents: Mapped[list["Document"]] = relationship(
        "Document", back_populates="clone"
    )
    nodes: Mapped[list["Node"]] = relationship("Node", back_populates="clone")
    example_dialogues: Mapped[list["ExampleDialogue"]] = relationship(
        "ExampleDialogue", back_populates="clone"
    )
    example_dialogue_messages: Mapped[list["ExampleDialogueMessage"]] = relationship(
        "ExampleDialogueMessage", back_populates="clone"
    )
    monologues: Mapped[list["Monologue"]] = relationship(
        "Monologue", back_populates="clone"
    )
    memories: Mapped[list["Memory"]] = relationship("Memory", back_populates="clone")
    agent_summaries: Mapped[list["AgentSummary"]] = relationship(
        "AgentSummary", back_populates="clone"
    )
    entity_context_summaries: Mapped[list["EntityContextSummary"]] = relationship(
        "EntityContextSummary", back_populates="clone"
    )
    llm_calls: Mapped[list["LLMCall"]] = relationship(
        "LLMCall", back_populates="clone", passive_deletes=True
    )

    # taken from https://docs.sqlalchemy.org/en/20/orm/extensions/hybrid.html#building-custom-comparators
    # these automatically lowercase everything in a comparison
    @hybrid_property
    def case_insensitive_name(self) -> str:
        return self.name.lower()

    @case_insensitive_name.inplace.comparator
    @classmethod
    def _case_insensitive_comparator(cls) -> CaseInsensitiveComparator:
        return CaseInsensitiveComparator(cls.name)

    def __repr__(self):
        return f"Clone(clone_id={self.id}, active={self.is_active}, public={self.is_public})"


_ = sa.Index("ix_clones_case_insensitive_name", Clone.case_insensitive_name)


## I need to rewrite the dockerfile to install the pg_trm extension. Don't wanna do that.
# clone_trigram_index = sa.Index(
#     "idx_clones_case_insensitive_name_trigram",
#     Clone.case_insensitive_name,
#     postgresql_using="gin",
#     postgresql_ops={"case_insensitive_name": "gin_trgm_ops"},
# )


class Conversation(CommonMixin, Base):
    __tablename__ = "conversations"

    name: Mapped[str] = mapped_column(
        default=randomname.get_name
    )  # (Jonny) is this necessary?
    user_id: Mapped[uuid.UUID] = mapped_column(
        sa.ForeignKey("users.id", ondelete="cascade"), nullable=False
    )
    clone_id: Mapped[uuid.UUID] = mapped_column(
        sa.ForeignKey("clones.id", ondelete="cascade"), nullable=False
    )
    clone: Mapped["Clone"] = relationship("Clone", back_populates="conversations")
    messages: Mapped[list["Message"]] = relationship(
        "Message", back_populates="conversation"
    )
    memories: Mapped[list["Memory"]] = relationship(
        "Memory", back_populates="conversation"
    )
    agent_summaries: Mapped[list["AgentSummary"]] = relationship(
        "AgentSummary", back_populates="conversation"
    )
    entity_context_summaries: Mapped[list["EntityContextSummary"]] = relationship(
        "EntityContextSummary", back_populates="conversation"
    )
    llm_calls: Mapped[list["LLMCall"]] = relationship(
        "LLMCall", back_populates="conversation", passive_deletes=True
    )

    def __repr__(self):
        return f"Conversation(name={self.name}, user_id={self.user_id} clone_id={self.clone_id})"


class Message(CommonMixin, Base):
    __tablename__ = "messages"

    content: Mapped[str]
    sender_name: Mapped[str]
    is_clone: Mapped[bool]
    timestamp: Mapped[datetime.datetime] = mapped_column(
        sa.DateTime(timezone=True), server_default=sa.func.now()
    )
    embedding: Mapped[list[float]]
    embedding_model: Mapped[str]
    clone_id: Mapped[uuid.UUID] = mapped_column(
        sa.ForeignKey("clones.id", ondelete="cascade"), nullable=False
    )
    clone: Mapped["Clone"] = relationship("Clone", back_populates="messages")
    conversation_id: Mapped[uuid.UUID] = mapped_column(
        sa.ForeignKey("conversations.id", ondelete="cascade"), nullable=False
    )
    conversation: Mapped["Conversation"] = relationship(
        "Conversation", back_populates="messages"
    )

    @hybrid_property
    def case_insensitive_content(self) -> str:
        return self.content.lower()

    @case_insensitive_content.inplace.comparator
    @classmethod
    def _case_insensitive_comparator(cls) -> CaseInsensitiveComparator:
        return CaseInsensitiveComparator(cls.content)

    def __repr__(self):
        return f"Message(content={self.content}, sender={self.sender_name}, is_clone={self.from_clone})"


class IndexType(enum.Enum):
    list: str = "list"
    tree: str = "tree"


class Document(CommonMixin, Base):
    __tablename__ = "documents"

    content: Mapped[str]
    hash: Mapped[str] = mapped_column(index=True)
    name: Mapped[str]
    description: Mapped[Optional[str]] = mapped_column(default=None)
    # wiki, messages, website, google search, etc.
    type: Mapped[Optional[str]] = mapped_column(default=None)
    url: Mapped[Optional[str]] = mapped_column(default=None)
    index_type: Mapped[IndexType] = mapped_column(nullable=True)
    embedding: Mapped[list[float]]
    embedding_model: Mapped[str]
    clone_id: Mapped[uuid.UUID] = mapped_column(
        sa.ForeignKey("clones.id", ondelete="cascade"), nullable=False
    )
    clone: Mapped["Clone"] = relationship("Clone", back_populates="documents")
    nodes: Mapped[list["Node"]] = relationship("Node", back_populates="document")

    def __eq__(self, other):
        return self.id == other.id

    def __repr__(self):
        name = self.__class__.__name__
        content = self.content
        msg = f"... + {len(content) - 30} chars"
        if len(content) > 30 + len(msg):
            content = content[:30] + msg
        return f"{name}(id={str(self.id)}, content={content})"


node_to_node = sa.Table(
    "node_to_node",
    Base.metadata,
    sa.Column("parent_id", sa.Uuid, sa.ForeignKey("nodes.id"), primary_key=True),
    sa.Column("child_id", sa.Uuid, sa.ForeignKey("nodes.id"), primary_key=True),
)


class Node(CommonMixin, Base):
    __tablename__ = "nodes"

    index: Mapped[int]
    content: Mapped[str]
    context: Mapped[Optional[str]] = mapped_column(nullable=True)
    embedding: Mapped[list[float]]
    embedding_model: Mapped[str]
    is_leaf: Mapped[bool]  # Note (Jonny): isn't this redundant with depth?
    depth: Mapped[int]
    parent_id: Mapped[uuid.UUID] = mapped_column(
        sa.ForeignKey("nodes.id"), nullable=True
    )
    parent: Mapped["Node"] = relationship(
        "Node", back_populates="children", remote_side="Node.id"
    )
    children: Mapped[list["Node"]] = relationship("Node", back_populates="parent")
    document_id: Mapped[uuid.UUID] = mapped_column(
        sa.ForeignKey("documents.id", ondelete="cascade"), nullable=False
    )
    document: Mapped["Document"] = relationship("Document", back_populates="nodes")
    clone_id: Mapped[uuid.UUID] = mapped_column(
        sa.ForeignKey("clones.id", ondelete="cascade"), nullable=False
    )
    clone: Mapped["Clone"] = relationship("Clone", back_populates="nodes")

    def __eq__(self, other):
        return self.id == other.id

    def __repr__(self):
        name = self.__class__.__name__
        content = self.content
        msg = f"... + {len(content) - 30} chars"
        if len(content) > 30 + len(msg):
            content = content[:30] + msg
        return f"{name}(id={str(self.id)}, index={self.index}, content={content})"


class ExampleDialogue(CommonMixin, Base):
    __tablename__ = "example_dialogues"

    source: Mapped[str]
    messages: Mapped[list["ExampleDialogueMessage"]] = relationship(
        "ExampleDialogueMessage", back_populates="dialogue"
    )
    embedding: Mapped[list[float]]
    embedding_model: Mapped[str]
    clone_id: Mapped[uuid.UUID] = mapped_column(
        sa.ForeignKey("clones.id", ondelete="cascade"), nullable=False
    )
    clone: Mapped["Clone"] = relationship("Clone", back_populates="example_dialogues")

    @property
    def content(self):
        return "\n".join(
            f"<{x.sender_name.capitalize()}>: {x.content}" for x in self.messages
        )

    def __repr__(self):
        return f"ExampleDialogue(id={str(self.id)}, source={self.source})"


class ExampleDialogueMessage(CommonMixin, Base):
    __tablename__ = "example_dialogue_messages"

    index: Mapped[int]
    content: Mapped[str]
    sender_name: Mapped[str]
    is_clone: Mapped[bool]
    embedding: Mapped[list[float]]
    embedding_model: Mapped[str]
    dialogue_id: Mapped[uuid.UUID] = mapped_column(
        sa.ForeignKey("example_dialogues.id", ondelete="cascade")
    )
    dialogue: Mapped["ExampleDialogue"] = relationship(
        "ExampleDialogue", back_populates="messages"
    )
    clone_id: Mapped[uuid.UUID] = mapped_column(
        sa.ForeignKey("clones.id", ondelete="cascade"), nullable=False
    )
    clone: Mapped["Clone"] = relationship(
        "Clone", back_populates="example_dialogue_messages"
    )

    def __repr__(self):
        name = self.__class__.__name__
        content = self.content
        msg = f"... + {len(content) - 30} chars"
        if len(content) > 30 + len(msg):
            content = content[:30] + msg
        return f"{name}(sender_name={self.sender_name}, is_clone={self.is_clone}, content={content})"


class Monologue(CommonMixin, Base):
    """These are single line examples of clone speech. Since it's one-way,
    we don't need any information on the clone. A max char limit is imposed."""

    __tablename__ = "monologues"

    content: Mapped[str]
    source: Mapped[str]
    hash: Mapped[str]
    embedding: Mapped[list[float]]
    embedding_model: Mapped[str]
    clone_id: Mapped[uuid.UUID] = mapped_column(
        sa.ForeignKey("clones.id", ondelete="cascade"), nullable=False
    )
    clone: Mapped["Clone"] = relationship("Clone", back_populates="monologues")

    def __repr__(self):
        name = self.__class__.__name__
        content = self.content
        msg = f"... + {len(content) - 30} chars"
        if len(content) > 30 + len(msg):
            content = content[:30] + msg
        return f"{name}(source={self.source}, content={content})"


memory_to_memory = sa.Table(
    "memory_to_memory",
    Base.metadata,
    sa.Column("parent_id", sa.Uuid, sa.ForeignKey("memories.id"), primary_key=True),
    sa.Column("child_id", sa.Uuid, sa.ForeignKey("memories.id"), primary_key=True),
)


# Taken from: https://docs.sqlalchemy.org/en/20/orm/join_conditions.html#self-referential-many-to-many
class Memory(CommonMixin, Base):
    __tablename__ = "memories"

    content: Mapped[str]
    embedding: Mapped[list[float]]
    embedding_model: Mapped[str]
    timestamp: Mapped[datetime.datetime] = mapped_column(sa.DateTime(timezone=True))
    last_accessed_at: Mapped[datetime.datetime] = mapped_column(
        sa.DateTime(timezone=True)
    )
    importance: Mapped[int]
    is_shared: Mapped[bool] = mapped_column(default=False)
    depth: Mapped[int] = mapped_column(default=0)
    children: Mapped[list["Memory"]] = relationship(
        "Memory",
        secondary=memory_to_memory,
        primaryjoin="Memory.id == memory_to_memory.c.parent_id",
        secondaryjoin="Memory.id == memory_to_memory.c.child_id",
        backref="parents",
    )
    conversation_id: Mapped[Optional[uuid.UUID]] = mapped_column(
        sa.ForeignKey("conversations.id", ondelete="cascade")
    )
    conversation: Mapped["Conversation"] = relationship(
        "Conversation", back_populates="memories"
    )
    clone_id: Mapped[uuid.UUID] = mapped_column(
        sa.ForeignKey("clones.id", ondelete="cascade")
    )
    clone: Mapped["Clone"] = relationship("Clone", back_populates="memories")

    def __repr__(self):
        name = "Memory" if self.depth <= 0 else "Reflection"
        return (
            f"{name}(depth={self.depth}, timestamp={self.timestamp}, "
            f"importance={self.importance}, content={self.content}))"
        )


class AgentSummary(CommonMixin, Base):
    __tablename__ = "agent_summaries"

    content: Mapped[str]
    timestamp: Mapped[datetime.datetime] = mapped_column(sa.DateTime(timezone=True))
    conversation_id: Mapped[Optional[uuid.UUID]] = mapped_column(
        sa.ForeignKey("conversations.id", ondelete="cascade")
    )
    conversation: Mapped["Conversation"] = relationship(
        "Conversation", back_populates="agent_summaries"
    )
    clone_id: Mapped[uuid.UUID] = mapped_column(
        sa.ForeignKey("clones.id", ondelete="cascade")
    )
    clone: Mapped["Clone"] = relationship("Clone", back_populates="agent_summaries")

    def __repr__(self):
        name = self.__class__.__name__
        content = self.content
        msg = f"... + {len(content) - 30} chars"
        if len(content) > 30 + len(msg):
            content = content[:30] + msg
        return f"{name}(id={str(self.id)}, content={content})"


class EntityContextSummary(CommonMixin, Base):
    __tablename__ = "entity_context_summaries"

    content: Mapped[str]
    entity_name: Mapped[str]
    timestamp: Mapped[datetime.datetime] = mapped_column(sa.DateTime(timezone=True))
    conversation_id: Mapped[Optional[uuid.UUID]] = mapped_column(
        sa.ForeignKey("conversations.id", ondelete="cascade")
    )
    conversation: Mapped["Conversation"] = relationship(
        "Conversation", back_populates="entity_context_summaries"
    )
    clone_id: Mapped[uuid.UUID] = mapped_column(
        sa.ForeignKey("clones.id", ondelete="cascade")
    )
    clone: Mapped["Clone"] = relationship(
        "Clone", back_populates="entity_context_summaries"
    )

    def __repr__(self):
        name = self.__class__.__name__
        content = self.content
        msg = f"... + {len(content) - 30} chars"
        if len(content) > 30 + len(msg):
            content = content[:30] + msg
        return f"{name}(id={str(self.id)}, entity_name={self.entity_name}, content={content})"


class LLMCall(CommonMixin, Base):
    __tablename__ = "llm_calls"

    content: Mapped[str]
    model_type: Mapped[str]
    model_name: Mapped[str]
    prompt_tokens: Mapped[int]
    completion_tokens: Mapped[int]
    total_tokens: Mapped[int]
    duration: Mapped[float]
    role: Mapped[str]
    tokens_per_second: Mapped[float]
    input_prompt: Mapped[str]
    # Any time a generate template is called
    template: Mapped[str] = mapped_column(nullable=True)
    # number of retries for calls that require output parsing
    retry_attempt: Mapped[int] = mapped_column(nullable=True)
    # Metadata from LongDescription generation
    document_id: Mapped[uuid.UUID] = mapped_column(
        sa.ForeignKey("documents.id", ondelete="SET NULL"),
        nullable=False,
        server_default=None,
    )
    # Metadata from Indexing
    chunk_index: Mapped[int] = mapped_column(nullable=True)
    depth: Mapped[int] = mapped_column(nullable=True)
    subroutine: Mapped[str] = mapped_column(nullable=True)
    group: Mapped[int] = mapped_column(nullable=True)
    # Track usage and costs on a particular clone.
    # Note, creator stats require a join
    clone_id: Mapped[uuid.UUID] = mapped_column(
        sa.ForeignKey("clones.id", ondelete="SET NULL"),
        nullable=False,
        server_default=None,
    )
    # Track usage and costs incurred by any particular user
    user_id: Mapped[uuid.UUID] = mapped_column(
        sa.ForeignKey("users.id", ondelete="SET NULL"),
        nullable=False,
        server_default=None,
    )
    # Track usage and costs within a conversation
    conversation_id: Mapped[uuid.UUID] = mapped_column(
        sa.ForeignKey("conversations.id", ondelete="SET NULL"),
        nullable=False,
        server_default=None,
    )
    clone: Mapped["Clone"] = relationship("Clone", back_populates="llm_calls")
    user: Mapped["User"] = relationship("User", back_populates="llm_calls")
    conversation: Mapped["Conversation"] = relationship(
        "Conversation", back_populates="llm_calls"
    )


# ------------- Stripe ------------- #
class UsageRecord(CommonMixin, Base):
    __tablename__ = "usage_records"

    user_id: Mapped[uuid.UUID] = mapped_column(
        sa.ForeignKey("users.id", ondelete="cascade"), nullable=False
    )
    subscription_id: Mapped[uuid.UUID] = mapped_column(
        sa.ForeignKey("subscriptions.id", ondelete="cascade"), nullable=False
    )
    quantity: Mapped[int] = mapped_column(sa.Integer, nullable=False)
    timestamp: Mapped[datetime.datetime] = mapped_column(nullable=True)


class Subscription(CommonMixin, Base):
    __tablename__ = "subscriptions"

    # Should match Stripe's subscription id
    subscription_id: Mapped[str] = mapped_column(nullable=False)
    customer_id: Mapped[str] = mapped_column(nullable=False)
    user_id: Mapped[uuid.UUID] = mapped_column(
        sa.ForeignKey("users.id", ondelete="cascade"), nullable=False
    )
    stripe_status: Mapped[str] = mapped_column(nullable=False)
    stripe_created: Mapped[datetime.datetime]
    stripe_current_period_start: Mapped[datetime.datetime]
    stripe_current_period_end: Mapped[datetime.datetime]
    stripe_cancel_at_period_end: Mapped[bool]
    stripe_canceled_at: Mapped[datetime.datetime]


### Moderation
class ModerationRecord(CommonMixin, Base):
    __tablename__ = "moderation_records"

    user_id: Mapped[uuid.UUID] = mapped_column(
        sa.ForeignKey("users.id", ondelete="cascade"), nullable=False
    )
<<<<<<< HEAD
    violation_content: Mapped[str] = mapped_column(nullable=False)
    is_banned: Mapped[bool] = mapped_column(nullable=False)
=======
    violation_content: Mapped[str] = mapped_column(sa.String, nullable=False)
    is_banned: Mapped[bool] = mapped_column(sa.Boolean, nullable=False)
    created_at: Mapped[datetime.datetime] = mapped_column(
        sa.DateTime(timezone=True), server_default=sa.func.now()
    )


### Signups


class CreatorPartnerProgramSignup(Base):
    __tablename__ = "creator_partner_signups"

    id: Mapped[uuid.UUID] = mapped_column(
        primary_key=True, server_default=sa.text("gen_random_uuid()")
    )
    user_id: Mapped[uuid.UUID] = mapped_column(
        sa.ForeignKey("users.id", ondelete="cascade"), nullable=False
    )
    name: Mapped[str] = mapped_column(sa.String, nullable=False)
    email: Mapped[str] = mapped_column(sa.String, nullable=False)
    phone: Mapped[str] = mapped_column(sa.String, nullable=False)
    social_media_handles: Mapped[str] = mapped_column(sa.String, nullable=False)

    user = relationship("User", back_populates="creator_partner_signup")

    def __repr__(self):
        return f"CreatorPartnerSignup(id={self.id}, user_id={self.user_id}, name='{self.name}', email='{self.email}')"


class NSFWSignup(Base):
    __tablename__ = "nsfw_signups"

    id: Mapped[uuid.UUID] = mapped_column(
        primary_key=True, server_default=sa.text("gen_random_uuid()")
    )
    user_id: Mapped[uuid.UUID] = mapped_column(
        sa.ForeignKey("users.id", ondelete="cascade"), nullable=False
    )
    name: Mapped[str] = mapped_column(sa.String, nullable=False)
    email: Mapped[str] = mapped_column(sa.String, nullable=False)
    phone: Mapped[str] = mapped_column(sa.String, nullable=False)
    social_media_handles: Mapped[str] = mapped_column(sa.String, nullable=False)

    user = relationship("User", back_populates="nsfw_signup")

    def __repr__(self):
        return f"NSFWSignup(id={self.id}, user_id={self.user_id}, name='{self.name}', email='{self.email}')"
>>>>>>> bdf880fc
<|MERGE_RESOLUTION|>--- conflicted
+++ resolved
@@ -670,15 +670,8 @@
     user_id: Mapped[uuid.UUID] = mapped_column(
         sa.ForeignKey("users.id", ondelete="cascade"), nullable=False
     )
-<<<<<<< HEAD
     violation_content: Mapped[str] = mapped_column(nullable=False)
     is_banned: Mapped[bool] = mapped_column(nullable=False)
-=======
-    violation_content: Mapped[str] = mapped_column(sa.String, nullable=False)
-    is_banned: Mapped[bool] = mapped_column(sa.Boolean, nullable=False)
-    created_at: Mapped[datetime.datetime] = mapped_column(
-        sa.DateTime(timezone=True), server_default=sa.func.now()
-    )
 
 
 ### Signups
@@ -704,12 +697,9 @@
         return f"CreatorPartnerSignup(id={self.id}, user_id={self.user_id}, name='{self.name}', email='{self.email}')"
 
 
-class NSFWSignup(Base):
+class NSFWSignup(CommonMixin, Base):
     __tablename__ = "nsfw_signups"
 
-    id: Mapped[uuid.UUID] = mapped_column(
-        primary_key=True, server_default=sa.text("gen_random_uuid()")
-    )
     user_id: Mapped[uuid.UUID] = mapped_column(
         sa.ForeignKey("users.id", ondelete="cascade"), nullable=False
     )
@@ -721,5 +711,4 @@
     user = relationship("User", back_populates="nsfw_signup")
 
     def __repr__(self):
-        return f"NSFWSignup(id={self.id}, user_id={self.user_id}, name='{self.name}', email='{self.email}')"
->>>>>>> bdf880fc
+        return f"NSFWSignup(id={self.id}, user_id={self.user_id}, name='{self.name}', email='{self.email}')"