import json
import uuid
from typing import Annotated
from loguru import logger

import sqlalchemy as sa
from fastapi import APIRouter, Depends, HTTPException, Path, Response, status
from fastapi.encoders import jsonable_encoder
from redis.asyncio import Redis
from sqlalchemy.ext.asyncio import AsyncSession

from app import models, schemas
from app.deps import get_async_redis, get_async_session, get_superuser

router = APIRouter(
    prefix="/tags",
    tags=["tags"],
    responses={404: {"description": "Not found"}},
)


# See the doc suggestion output schema for what would be returned
@router.post("/", response_model=schemas.Tag, dependencies=[Depends(get_superuser)])
async def create_tag(
    tag_create: schemas.TagCreate,
    db: Annotated[AsyncSession, Depends(get_async_session)],
):
<<<<<<< HEAD
    # if not (
    #     await db.scalar(sa.select(models.Tag).where(models.Tag.name == tag_create.name))
    # ):
    #     raise HTTPException(
    #         status_code=status.HTTP_400_BAD_REQUEST,
    #         detail=f"Tag {tag_create.name} already exists",
    #     )
    tag = models.Tag(**tag_create.model_dump(exclude_unset=True))
=======
    if await db.scalar(
        sa.select(models.Tag.name).where(models.Tag.name == tag_create.name)
    ):
        raise HTTPException(
            status_code=status.HTTP_400_BAD_REQUEST,
            detail=f"Tag {tag_create.name} already exists",
        )
    tag = models.Tag(**tag_create.model_dump())
>>>>>>> 20b4559f
    db.add(tag)
    await db.commit()
    await db.refresh(tag)
    logger.info(f"Created tag {tag}")
    return tag


@router.get("/", response_model=list[schemas.Tag])
async def get_tags(
    db: Annotated[AsyncSession, Depends(get_async_session)],
    conn: Annotated[Redis, Depends(get_async_redis)],
):
    if tag_bytes := await conn.get("tags"):
        tags = json.loads(tag_bytes.decode("utf-8"))
        return tags
    r = await db.scalars(sa.select(models.Tag).order_by(models.Tag.name))
    tags = r.all()
    tag_bytes = json.dumps(jsonable_encoder(tags)).encode()
    ex = 60  # recompute every minute
    await conn.set("tags", tag_bytes, ex=ex)
    return tags


@router.get("/{name}", response_model=schemas.Tag)
async def check_tag_by_name(
    name: Annotated[uuid.UUID, Path()],
    db: Annotated[AsyncSession, Depends(get_async_session)],
):
    if tag := await db.scalar(sa.select(models.Tag).where(models.Tag.name == name)):
        return tag
    raise HTTPException(
        status_code=status.HTTP_404_NOT_FOUND, detail=f"Tag {name} does not exist"
    )


# See the doc suggestion output schema for what would be returned
@router.delete(
    "/{tag_id}", response_class=Response, dependencies=[Depends(get_superuser)]
)
async def delete_tag(
    tag_id: Annotated[uuid.UUID, Path()],
    db: Annotated[AsyncSession, Depends(get_async_session)],
):
    if not (tag := await db.get(models.Tag, tag_id)):
        raise HTTPException(
            status_code=status.HTTP_404_NOT_FOUND,
            detail=f"Tag {tag_id} does not exist",
        )
    await db.delete(tag)
    await db.commit()
    return Response(status_code=status.HTTP_204_NO_CONTENT)


@router.patch(
    "/{tag_id}", response_model=schemas.Tag, dependencies=[Depends(get_superuser)]
)
async def patch_tag(
    tag_update: schemas.TagUpdate,
    tag_id: Annotated[uuid.UUID, Path()],
    db: Annotated[AsyncSession, Depends(get_async_session)],
):
    if not (tag := await db.get(models.Tag, tag_id)):
        raise HTTPException(
            status_code=status.HTTP_404_NOT_FOUND,
            detail=f"Tag {tag_id} does not exist",
        )
    for k, v in tag_update.model_dump(exclude_unset=True).items():
        setattr(tag, k, v)
    db.add(tag)
    await db.commit()
    await db.refresh(tag)
    return tag<|MERGE_RESOLUTION|>--- conflicted
+++ resolved
@@ -25,16 +25,6 @@
     tag_create: schemas.TagCreate,
     db: Annotated[AsyncSession, Depends(get_async_session)],
 ):
-<<<<<<< HEAD
-    # if not (
-    #     await db.scalar(sa.select(models.Tag).where(models.Tag.name == tag_create.name))
-    # ):
-    #     raise HTTPException(
-    #         status_code=status.HTTP_400_BAD_REQUEST,
-    #         detail=f"Tag {tag_create.name} already exists",
-    #     )
-    tag = models.Tag(**tag_create.model_dump(exclude_unset=True))
-=======
     if await db.scalar(
         sa.select(models.Tag.name).where(models.Tag.name == tag_create.name)
     ):
@@ -43,7 +33,6 @@
             detail=f"Tag {tag_create.name} already exists",
         )
     tag = models.Tag(**tag_create.model_dump())
->>>>>>> 20b4559f
     db.add(tag)
     await db.commit()
     await db.refresh(tag)
