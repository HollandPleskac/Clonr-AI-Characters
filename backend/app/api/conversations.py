import datetime
import enum
import json
import uuid
from typing import Annotated

import sqlalchemy as sa
from fastapi import Depends, HTTPException, Path, Query, status
from fastapi.encoders import jsonable_encoder
from fastapi.responses import Response
from fastapi.routing import APIRouter
from loguru import logger
from redis.asyncio import Redis
from sqlalchemy.ext.asyncio import AsyncSession
from sqlalchemy.orm import defer
from sqlalchemy.orm import selectinload
from sqlalchemy.orm import aliased
from sqlalchemy.sql import func

from app import deps, models, schemas
from app.clone.controller import Controller
from app.clone.types import AdaptationStrategy, InformationStrategy, MemoryStrategy
from app.api.clones import get_clone
from app.deps.limiter import user_id_cookie_fixed_window_ratelimiter
from app.deps.users import UserAndPlan
from app.embedding import EmbeddingClient
from app.external.moderation import openai_moderation_check
from app.settings import settings
from clonr.tokenizer import Tokenizer

router = APIRouter(
    prefix="/conversations",
    tags=["conversations"],
    responses={404: {"description": "Not found"}},
)


FREE_MESSAGE_LIMIT = 10


class MsgSortType(str, enum.Enum):
    newest: str = "newest"
    oldest: str = "oldest"
    similarity: str = "similarity"
    embedding: str = "embedding"


class ConvoSortType(str, enum.Enum):
    newest: str = "newest"
    oldest: str = "oldest"
    most_messages: str = "most_messages"
    fewest_messages: str = "fewest_messages"


async def get_conversation(
    conversation_id: Annotated[uuid.UUID, Path()],
    db: Annotated[AsyncSession, Depends(deps.get_async_session)],
    user: Annotated[models.User, Depends(deps.get_current_active_user)],
) -> models.Conversation:
    convo = await db.get(models.Conversation, conversation_id)
    if not convo or not convo.is_active:
        raise HTTPException(
            status_code=status.HTTP_404_NOT_FOUND,
            detail=f"Conversation ({conversation_id}) not found.",
        )
    if not user.is_superuser and convo.user_id != user.id:
        raise HTTPException(status_code=status.HTTP_403_FORBIDDEN)
    return convo


@router.get("/", response_model=list[schemas.Conversation], status_code=200)
async def query_conversations(
    db: Annotated[AsyncSession, Depends(deps.get_async_session)],
    user: Annotated[models.User, Depends(deps.get_current_active_user)],
    tags: Annotated[list[int] | None, Query()] = None,
    clone_name: Annotated[str | None, Query()] = None,
    clone_id: Annotated[uuid.UUID | None, Query()] = None,
    sort: Annotated[ConvoSortType, Query()] = ConvoSortType.newest,
    memory_strategy: Annotated[MemoryStrategy | None, Query()] = None,
    adaptation_strategy: Annotated[AdaptationStrategy | None, Query()] = None,
    information_strategy: Annotated[InformationStrategy | None, Query()] = None,
    updated_after: Annotated[datetime.datetime | None, Query()] = None,
    updated_before: Annotated[datetime.datetime | None, Query()] = None,
    offset: Annotated[int, Query(title="database row offset", ge=0)] = 0,
    limit: Annotated[int, Query(title="database row return limit", ge=1, le=60)] = 10,
):
    query = sa.select(models.Conversation).where(models.Conversation.user_id == user.id)
    if clone_name is not None:
        query = query.where(
            models.Conversation.case_insensitive_clone_name.ilike(f"%{clone_name}%")
        )
    if clone_id is not None:
        query = query.where(models.Conversation.clone_id == clone_id)
    if updated_after is not None:
        query = query.where(models.Conversation.updated_at >= updated_after)
    if updated_before is not None:
        query = query.where(models.Conversation.updated_at <= updated_before)
    if adaptation_strategy is not None:
        query = query.where(
            models.Conversation.adaptation_strategy == adaptation_strategy
        )
    if memory_strategy is not None:
        query = query.where(models.Conversation.memory_strategy == memory_strategy)
    if information_strategy is not None:
        query = query.where(
            models.Conversation.information_strategy == information_strategy
        )
    if tags is not None:
        subquery = (
            sa.select(models.clones_to_tags.c.clone_id)
            .where(models.clones_to_tags.c.tag_id.in_(tags))
            .group_by(models.clones_to_tags.c.clone_id)
            .having(sa.func.count(models.clones_to_tags.c.clone_id) == len(tags))
            .subquery()
        )
        query = query.join(
            subquery, models.Conversation.clone_id == subquery.c.clone_id
        )
    match sort:
        case ConvoSortType.newest:
            query = query.order_by(models.Conversation.updated_at.desc())
        case ConvoSortType.oldest:
            query = query.order_by(models.Conversation.updated_at.asc())
        case ConvoSortType.most_messages:
            query = query.order_by(models.Conversation.num_messages_ever.desc())
        case ConvoSortType.fewest_messages:
            query = query.order_by(models.Conversation.num_messages_ever.asc())
    query = query.offset(offset=offset).limit(limit=limit)
    convos = await db.scalars(query)
    return convos.unique().all()


@router.get(
    "/sidebar", response_model=list[schemas.ConversationInSidebar], status_code=200
)
async def get_sidebar_conversations(
    db: Annotated[AsyncSession, Depends(deps.get_async_session)],
    user: Annotated[models.User, Depends(deps.get_current_active_user)],
    convo_limit: Annotated[
        int, Query(title="Number of conversations to return per clone", ge=1, le=5)
    ] = 3,
    name: Annotated[str | None, Query()] = None,
    clone_id: Annotated[uuid.UUID | None, Query()] = None,
    offset: Annotated[int, Query(title="database row offset", ge=0)] = 0,
    limit: Annotated[int, Query(title="database row return limit", ge=1, le=60)] = 30,
):
    # Rank from newest to oldest
    rank = (
        sa.func.rank()
        .over(
            order_by=models.Conversation.updated_at.desc(),
            partition_by=models.Conversation.clone_id,
        )
        .label("rank")
    )

    # Use this as a filter to sort the final list
    group_updated_at = (
        sa.func.max(models.Conversation.updated_at)
        .over(partition_by=models.Conversation.clone_id)
        .label("group_updated_at")
    )

    # Run a subquery to fill in the partition values
    subquery = (
<<<<<<< HEAD
        sa.select(models.Conversation, rank, group_updated_at, models.Clone.avatar_uri)
=======
        sa.select(models.Conversation, rank, group_updated_at, models.Clone.avatar_uri, models.Clone.name, func.lower(models.Clone.name).label("case_insensitive_name"))
>>>>>>> f127aab8
        .where(models.Conversation.user_id == user.id)
        .join(models.Clone, models.Clone.id == models.Conversation.clone_id)
        .subquery()
    )

    # Keep only the top ranking convos in terms of recency
    query = (
        sa.select(subquery)
        .where(subquery.c.rank <= convo_limit)
        .order_by(subquery.c.group_updated_at, subquery.c.rank, subquery.c.name)
    )

    # Filter by name if provided
    if name is not None:
<<<<<<< HEAD
        query = query.where(
            sa.func.lower(subquery.c.clone_name).ilike(f"%{name.lower()}%")
        )
=======
        query = query.where(subquery.c.case_insensitive_name.ilike(f"%{name}%"))
>>>>>>> f127aab8

    # Filter by clone_id if provided
    if clone_id is not None:
        query = query.where(subquery.c.clone_id == clone_id)

    query = query.offset(offset).limit(limit)

    # Get back row-objects, which need to be converted to the schemas
    rows = await db.execute(query)

<<<<<<< HEAD
    convos = convos = [
        schemas.ConversationInSidebar.model_validate(x) for x in rows.unique()
    ]
=======
    convos = convos = [schemas.ConversationInSidebar.model_validate(x) for x in rows.unique()]
>>>>>>> f127aab8
    return convos

@router.get(
    "/continue", response_model=list[schemas.CloneSearchResult], status_code=200
)
async def get_continue_conversations(
    db: Annotated[AsyncSession, Depends(deps.get_async_session)],
    user: Annotated[models.User, Depends(deps.get_current_active_user)],
    convo_limit: Annotated[
        int, Query(title="Number of conversations to return", ge=1, le=20)
    ] = 10,
    offset: Annotated[int, Query(title="database row offset", ge=0)] = 0,
    limit: Annotated[int, Query(title="database row return limit", ge=1, le=60)] = 30,
):
    query = (
        sa.select(models.Clone, models.Tag)
        .join(models.Conversation, models.Clone.id == models.Conversation.clone_id)
        .join(models.clones_to_tags, models.clones_to_tags.c.clone_id == models.Clone.id)
        .join(models.Tag, models.Tag.id == models.clones_to_tags.c.tag_id)
        .where(models.Conversation.user_id == user.id)
        .distinct(models.Clone.id)
        .offset(offset)
        .limit(limit)
    )

    rows_execute = await db.execute(query)
    rows = rows_execute.scalars().unique().all()
    return rows

@router.get(
    "/last_conversation/{clone_id}", response_model=uuid.UUID, status_code=200
)
async def get_last_conversation(
    db: Annotated[AsyncSession, Depends(deps.get_async_session)],
    clone: Annotated[models.Clone, Depends(get_clone)],
    user: Annotated[models.User, Depends(deps.get_current_active_user)],
):
    query = (
        sa.select(models.Conversation.id)
        .filter(
            models.Conversation.clone_id == clone.id,
            models.Conversation.user_id == user.id
        )
        .order_by(models.Conversation.updated_at.desc())  # Assuming created_at field
        .limit(1)
    )

    result = await db.execute(query)
    conversation_id = result.scalars().unique().one()
    return conversation_id

@router.get("/continue", response_model=list[schemas.CloneContinue], status_code=200)
async def get_continue_conversations(
    db: Annotated[AsyncSession, Depends(deps.get_async_session)],
    user: Annotated[models.User, Depends(deps.get_current_active_user)],
    offset: Annotated[int, Query(title="database row offset", ge=0)] = 0,
    limit: Annotated[int, Query(title="database row return limit", ge=1, le=60)] = 30,
):
    rank = (
        sa.func.rank()
        .over(
            order_by=models.Conversation.updated_at.desc(),
            partition_by=models.Conversation.clone_id,
        )
        .label("rank")
    )
    subquery = (
        sa.select(
            models.Conversation.clone_id.label("clone_id"),
            models.Conversation.updated_at.label("conversation_updated_at"),
            models.Conversation.id.label("conversation_id"),
            rank,
        )
        .where(models.Conversation.user_id == user.id)
        .subquery()
    )
    q = (
        sa.select(
            models.Clone, subquery.c.conversation_updated_at, subquery.c.conversation_id
        )
        .join(subquery, subquery.c.clone_id == models.Clone.id)
        .where(subquery.c.rank == 1)
        .order_by(subquery.c.conversation_updated_at)
        .offset(offset)
        .limit(limit)
    )
    rows = await db.execute(q)
    return rows.unique().all()


@router.get("/last_conversation/{clone_id}", response_model=uuid.UUID, status_code=200)
async def get_last_conversation(
    db: Annotated[AsyncSession, Depends(deps.get_async_session)],
    clone: Annotated[models.Clone, Depends(get_clone)],
    user: Annotated[models.User, Depends(deps.get_current_active_user)],
):
    query = (
        sa.select(models.Conversation.id)
        .filter(
            models.Conversation.clone_id == clone.id,
            models.Conversation.user_id == user.id,
        )
        .order_by(models.Conversation.updated_at.desc())  # Assuming created_at field
        .limit(1)
    )

    result = await db.execute(query)
    conversation_id = result.scalars().unique().one()
    return conversation_id


# TODO (Jonny): put a paywall behind this endpoint after X messages, need to add user permissions
@router.post(
    "/", response_model=schemas.Conversation, status_code=status.HTTP_201_CREATED
)
async def create_conversation(
    obj: schemas.ConversationCreate,
    db: Annotated[AsyncSession, Depends(deps.get_async_session)],
    user_and_plan: Annotated[UserAndPlan, Depends(deps.get_free_or_paying_user)],
    conn: Annotated[Redis, Depends(deps.get_async_redis)],
    tokenizer: Annotated[Tokenizer, Depends(deps.get_tokenizer)],
    embedding_client: Annotated[EmbeddingClient, Depends(deps.get_embedding_client)],
):
    user = user_and_plan.user
    plan = user_and_plan.plan
    if obj.memory_strategy != MemoryStrategy.zero and plan != schemas.Plan.plus:
        # TODO (Jonny): is this for clonr+ or for normal subscribers?
        raise HTTPException(
            status_code=status.HTTP_402_PAYMENT_REQUIRED,
            detail="Long-term memory only available for clonr+ subscribers.",
        )

    clone = await db.get(models.Clone, obj.clone_id)
    if not clone or not clone.is_active:
        raise HTTPException(
            status_code=status.HTTP_404_NOT_FOUND,
            detail=f"Clone ({obj.clone_id}) not found.",
        )

    if not clone.is_public and clone.creator_id != user.id and not user.is_superuser:
        raise HTTPException(status_code=status.HTTP_404_NOT_FOUND)

    if obj.user_name is None:
        obj.user_name = user.private_chat_name
    if obj.user_name.lower() == clone.name.lower():
        detail = (
            f"User's private chat name ({obj.user_name}) collides with the clone name. "
            "Please retry with a different user_name. Case does not matter."
        )
        raise HTTPException(
            status_code=status.HTTP_409_CONFLICT,
            detail=detail,
        )
    convo = await Controller.create_conversation(
        obj=obj,
        clone=clone,
        db=db,
        user=user,
        conn=conn,
        tokenizer=tokenizer,
        embedding_client=embedding_client,
    )

    if plan == schemas.Plan.free:
        user.num_free_messages_sent = user.num_free_messages_sent + 1
        await db.commit()

    await db.refresh(convo)
    return convo


@router.get("/{conversation_id}", response_model=schemas.Conversation)
async def get_conversation_by_id(
    conversation: Annotated[models.Conversation, Depends(get_conversation)],
):
    return conversation


@router.patch("/{conversation_id}", response_model=schemas.Conversation)
async def patch_conversation(
    obj: schemas.ConversationUpdate,
    db: Annotated[AsyncSession, Depends(deps.get_async_session)],
    conversation: Annotated[models.Conversation, Depends(get_conversation)],
):
    data = obj.model_dump(exclude_unset=True)
    if not data:
        raise HTTPException(status_code=status.HTTP_304_NOT_MODIFIED)
    for k, v in data.items():
        setattr(conversation, k, v)
    db.add(conversation)
    await db.commit()
    await db.refresh(conversation)
    convo = schemas.Conversation(**jsonable_encoder(conversation))
    return convo


@router.delete(
    "/{conversation_id}",
    response_class=Response,
    dependencies=[Depends(deps.get_superuser)],
)
async def delete_conversation(
    conversation_id: Annotated[uuid.UUID, Path()],
    db: Annotated[AsyncSession, Depends(deps.get_async_session)],
):
    convo = await db.get(models.Conversation, conversation_id)
    if not convo:
        raise HTTPException(status_code=status.HTTP_404_NOT_FOUND)
    await db.delete(convo)
    await db.commit()
    return Response(status_code=status.HTTP_204_NO_CONTENT)


# ----------- Messages ----------- #
@router.get("/{conversation_id}/messages", response_model=list[schemas.Message])
async def get_messages(
    conversation_id: Annotated[uuid.UUID, Path()],
    db: Annotated[AsyncSession, Depends(deps.get_async_session)],
    embedding_client: Annotated[EmbeddingClient, Depends(deps.get_embedding_client)],
    user: Annotated[models.User, Depends(deps.get_current_active_user)],
    q: Annotated[str | None, Query(max_length=512)] = None,
    sort: Annotated[MsgSortType, Query()] = MsgSortType.newest,
    sent_after: Annotated[datetime.datetime | None, Query()] = None,
    sent_before: Annotated[datetime.datetime | None, Query()] = None,
    offset: Annotated[int, Query(ge=0)] = 0,
    limit: Annotated[int, Query(ge=1, le=60)] = 20,
    is_active: Annotated[bool, Query()] = True,
    is_main: Annotated[bool, Query()] = True,
):
    if not user.is_superuser and not (is_active and is_main):
        raise HTTPException(
            status_code=status.HTTP_403_FORBIDDEN,
            detail="Query parameters is_active, is_main are not allowed",
        )
    if q is None and sort in [MsgSortType.similarity, MsgSortType.embedding]:
        raise HTTPException(
            status_code=status.HTTP_409_CONFLICT,
            detail=f'If using sort type ({sort}), you must pass a query parameter "q"',
        )
    if not (conversation := await db.get(models.Conversation, conversation_id)):
        raise HTTPException(
            status_code=status.HTTP_404_NOT_FOUND,
            detail=f"Conversation {conversation_id} not found.",
        )
    if not user.is_superuser and not conversation.user_id == user.id:
        raise HTTPException(
            status_code=status.HTTP_403_FORBIDDEN,
            detail="User does not have access to this conversation.",
        )
    query = (
        sa.select(models.Message)
        .where(models.Message.conversation_id == conversation_id)
        .where(models.Message.is_active == is_active)
        .where(models.Message.is_main == is_main)
        .offset(offset)
        .limit(limit)
    )
    if sent_after is not None:
        query = query.where(models.Message.timestamp >= sent_after)
    if sent_before is not None:
        query = query.where(models.Message.timestamp <= sent_before)
    # if q is provided, we can still filter bad matches using a hard cutoff without ordering
    # by similarity only
    if q is not None:
        if sort == MsgSortType.embedding:
            emb = (await embedding_client.encode_query(q))[0]
            dist = models.Message.embedding.max_inner_product(emb).label("distance")
        else:
            # this has to run everytime to set the minimum sim score. This is what
            # make the index really fast
            await db.execute(sa.text("SET pg_trgm.word_similarity_threshold = 0.7"))
            sml = models.Message.case_insensitive_content.word_similarity(q)
    match sort:
        case MsgSortType.embedding:
            query = query.where(models.Message.embedding.is_not(None)).order_by(
                dist.asc()
            )
        case MsgSortType.similarity:
            query = query.where(
                models.Message.case_insensitive_content.op("%>")(q)
            ).order_by(sml.desc())
        case MsgSortType.newest:
            query = query.order_by(models.Message.timestamp.desc())
        case MsgSortType.oldest:
            query = query.order_by(models.Message.timestamp.asc())
    r = await db.scalars(query)
    msgs = r.all()
    return msgs


@router.post(
    "/{conversation_id}/messages",
    response_model=schemas.Message,
    status_code=201,
    dependencies=[
        Depends(
            user_id_cookie_fixed_window_ratelimiter("5/second"),
        )  # TODO (Jonny): This needs another ratelimit for long-term mem since it incurs LLM costs
    ],
)
async def receive_message(
    msg_create: schemas.MessageCreate,
    conversation_id: Annotated[uuid.UUID, Path()],
    controller: Annotated[Controller, Depends(deps.get_controller)],
):
    key = f"{conversation_id}::generating"
    if (await controller.clonedb.cache.conn.get(key)) is not None:
        raise HTTPException(
            status_code=status.HTTP_423_LOCKED,
            detail=(
                "Cannot send a message while the clone is generating a response. "
                "Please wait until current generation is complete."
            ),
        )
    # timeout for accidental deadlocks
    await controller.clonedb.cache.conn.set(key, b"", ex=5)
    try:
        # TODO (Jonny): we'll need to handle multiple models on the backend eventually
        # TODO (Jonny): put back in, in prod
        if not settings.DEV and not controller.user.nsfw_enabled:
            logger.info("Content moderation request to OpenAI")
            if (r := await openai_moderation_check(msg_create.content)).flagged:
                reasons = [k for k, v in r.categories.items() if v]
                violation = models.ContentViolation(
                    content=msg_create.content,
                    reasons=json.dumps(reasons),
                    clone_id=controller.clone.id,
                    conversation_id=controller.conversation.id,
                    user_id=controller.conversation.user_id,
                )
                controller.clonedb.db.add(violation)
                await controller.clonedb.db.commit()
                detail = (
                    "The received message violates the following content moderation rules:"
                    f" {reasons}. Please upgrade to the NSFW plan for unmoderated chat."
                )
                raise HTTPException(
                    status_code=status.HTTP_400_BAD_REQUEST, detail=detail
                )
        msg = await controller.add_user_message(msg_create=msg_create)
    finally:
        await controller.clonedb.cache.conn.delete(key)
    return msg


@router.post(
    "/{conversation_id}/generate",
    response_model=schemas.Message,
    status_code=201,
    dependencies=[
        Depends(user_id_cookie_fixed_window_ratelimiter("3000/month")),
        Depends(
            user_id_cookie_fixed_window_ratelimiter("300/day"),
        ),
    ],
)
async def generate_clone_message(
    msg_gen: schemas.MessageGenerate,
    conversation_id: Annotated[uuid.UUID, Path()],
    controller: Annotated[Controller, Depends(deps.get_controller)],
):
    if (
        msg_gen.is_revision
        and controller.conversation.memory_strategy != MemoryStrategy.zero
    ):
        raise HTTPException(
            status_code=status.HTTP_400_BAD_REQUEST,
            detail="Message regeneration is not allowed for anything but the Zero Memory Strategy",
        )
    key = f"{conversation_id}::generating"
    if (await controller.clonedb.cache.conn.get(key)) is not None:
        raise HTTPException(
            status_code=status.HTTP_423_LOCKED,
            detail=(
                "Cannot send a generate while the clone is receiving a response. "
                "Please wait until current message has been received."
            ),
        )
    await controller.clonedb.cache.conn.set(key, b"", ex=60)
    try:
        msg = await controller.generate_message(msg_gen)

        if controller.subscription_plan == schemas.Plan.free:
            controller.user.num_free_messages_sent = (
                controller.user.num_free_messages_sent + 1
            )
            await controller.clonedb.db.commit()

    finally:
        await controller.clonedb.cache.conn.delete(key)
    return msg


@router.get(
    "/{conversation_id}/current_revisions", response_model=list[schemas.Message]
)
async def get_current_revisions(
    controller: Annotated[Controller, Depends(deps.get_controller)],
):
    msgs = await controller.clonedb.get_messages(num_messages=1)
    if not msgs:
        return []
    msg = msgs[0]
    if not msg.is_clone or not msg.parent_id:
        return []
    print(msg)
    r = await controller.clonedb.db.scalars(
        sa.select(models.Message)
        .where(models.Message.parent_id.is_not(None))
        .where(models.Message.parent_id == msg.parent_id)
        .where(models.Message.is_active)
        .where(models.Message.is_clone)
    )
    return r.all()


@router.delete("/{conversation_id}/messages/{message_id}", response_class=Response)
async def delete_message(
    message_id: Annotated[uuid.UUID, Path()],
    conversation_id: Annotated[uuid.UUID, Path()],
    db: Annotated[AsyncSession, Depends(deps.get_async_session)],
    user: Annotated[models.User, Depends(deps.get_current_active_user)],
):
    msg = await db.get(models.Message, message_id)
    if not msg:
        raise HTTPException(
            status_code=status.HTTP_404_NOT_FOUND,
            detail=f"Message {message_id} not found.",
        )
    if not user.is_superuser and msg.conversation_id != conversation_id:
        raise HTTPException(
            status_code=status.HTTP_404_NOT_FOUND,
            detail=f"Message {message_id} not found.",
        )
    if not user.is_superuser and not msg.user_id == user.id:
        raise HTTPException(
            status_code=status.HTTP_403_FORBIDDEN,
            detail="Unauthorized user: {user.id}.",
        )
    memory_strategy = await db.scalar(
        sa.select(models.Conversation.memory_strategy).where(
            models.Conversation.id == conversation_id
        )
    )
    if memory_strategy != MemoryStrategy.zero:
        raise HTTPException(
            status_code=status.HTTP_400_BAD_REQUEST,
            detail="Message deletion is not allowed for anything but the Zero Memory Strategy",
        )
    r = await db.scalars(
        sa.select(models.Message)
        .where(models.Message.timestamp >= msg.timestamp)
        .where(models.Message.conversation_id == conversation_id)
    )
    for m in r.all():
        m.is_active = False
    await db.commit()
    return Response(status_code=status.HTTP_204_NO_CONTENT)


@router.get("/{conversation_id}/messages/{message_id}", response_model=schemas.Message)
async def get_message_by_id(
    message_id: Annotated[uuid.UUID, Path()],
    conversation_id: Annotated[uuid.UUID, Path()],
    db: Annotated[AsyncSession, Depends(deps.get_async_session)],
    user: Annotated[models.User, Depends(deps.get_current_active_user)],
):
    msg = await db.get(models.Message, message_id)
    if (
        not msg
        or (not msg.is_active and not user.is_superuser)
        or msg.conversation_id != conversation_id
    ):
        raise HTTPException(
            status_code=status.HTTP_404_NOT_FOUND,
            detail=f"Message {message_id} not found.",
        )
    if not user.is_superuser and not msg.user_id == user.id:
        raise HTTPException(
            status_code=status.HTTP_403_FORBIDDEN,
            detail="Unauthorized user: {user.id}.",
        )
    return msg


@router.post(
    "/{conversation_id}/messages/{message_id}/is_main", response_model=schemas.Message
)
async def set_revision_as_main(
    message_id: Annotated[uuid.UUID, Path()],
    controller: Annotated[Controller, Depends(deps.get_controller)],
):
    if controller.conversation.memory_strategy != MemoryStrategy.zero:
        raise HTTPException(
            status_code=status.HTTP_400_BAD_REQUEST,
            detail="Message regeneration is not allowed for anything but the Zero Memory Strategy",
        )
    msg = await controller.set_revision_as_main(message_id)
    return msg<|MERGE_RESOLUTION|>--- conflicted
+++ resolved
@@ -163,11 +163,7 @@
 
     # Run a subquery to fill in the partition values
     subquery = (
-<<<<<<< HEAD
         sa.select(models.Conversation, rank, group_updated_at, models.Clone.avatar_uri)
-=======
-        sa.select(models.Conversation, rank, group_updated_at, models.Clone.avatar_uri, models.Clone.name, func.lower(models.Clone.name).label("case_insensitive_name"))
->>>>>>> f127aab8
         .where(models.Conversation.user_id == user.id)
         .join(models.Clone, models.Clone.id == models.Conversation.clone_id)
         .subquery()
@@ -182,13 +178,9 @@
 
     # Filter by name if provided
     if name is not None:
-<<<<<<< HEAD
         query = query.where(
             sa.func.lower(subquery.c.clone_name).ilike(f"%{name.lower()}%")
         )
-=======
-        query = query.where(subquery.c.case_insensitive_name.ilike(f"%{name}%"))
->>>>>>> f127aab8
 
     # Filter by clone_id if provided
     if clone_id is not None:
@@ -199,13 +191,9 @@
     # Get back row-objects, which need to be converted to the schemas
     rows = await db.execute(query)
 
-<<<<<<< HEAD
-    convos = convos = [
+    convos = [
         schemas.ConversationInSidebar.model_validate(x) for x in rows.unique()
     ]
-=======
-    convos = convos = [schemas.ConversationInSidebar.model_validate(x) for x in rows.unique()]
->>>>>>> f127aab8
     return convos
 
 @router.get(
